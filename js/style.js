--- conflicted
+++ resolved
@@ -127,22 +127,6 @@
             "data": "road_regular",
             "type": "line",
             "color": "road",
-<<<<<<< HEAD
-            "width": ["linear", 12, 0.5, 0.5, 0.5],
-            "opacity": ["linear", 12, 0, 1, 0, 1]
-        }, {
-            "data": "borders",
-            "type": "line",
-            "color": [0,0,0,0.2],
-            "width": 1
-        }, {
-            "data": "country_label",
-            "type": "text",
-            "text_name": 'foo',
-            "color": "#000000",
-            "width": 4
-        }
-=======
             "width": ["exponential", 10, -1, 0.2, 1]
         },
         // {
@@ -156,6 +140,5 @@
         //     "color": "#000000",
         //     "width": 2
         // }
->>>>>>> 4ada5043
     ]
 };